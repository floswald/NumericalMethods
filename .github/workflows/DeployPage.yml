--- conflicted
+++ resolved
@@ -29,36 +29,11 @@
         cache-registries: "true"
 
 
-<<<<<<< HEAD
     - name: Install Julia
       uses: julia-actions/setup-julia@v1
       with:
         version: 1
 
-=======
-    - name: Set up notebook state cache
-      uses: actions/cache@v3
-      with:
-        path: pluto_state_cache
-        key: ${{ runner.os }}-pluto_state_cache-v2-${{ hashFiles('**/Project.toml', '**/Manifest.toml', '.github/workflows/*' ) }}-${{ hashFiles('**/*jl') }}
-        restore-keys: |
-            ${{ runner.os }}-pluto_state_cache-v2-${{ hashFiles('**/Project.toml', '**/Manifest.toml', '.github/workflows/*' ) }}
-
-    - name: Run Pluto notebooks
-      run: |
-        julia -e 'using Pkg
-          Pkg.activate(mktempdir())
-          Pkg.add([
-            Pkg.PackageSpec(name="PlutoSliderServer", version="0.3.2-0.3"),
-          ])
-          import PlutoSliderServer
-          PlutoSliderServer.github_action(".";
-            Export_cache_dir="pluto_state_cache",
-            Export_baked_notebookfile=false,
-            Export_baked_state=false,
-            # more parameters can go here
-          )'
->>>>>>> d0d30f20
     - name: Franklin
       run: julia -e '
           using Pkg;
